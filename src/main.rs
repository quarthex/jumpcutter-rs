use clap::Parser;
use log::{debug, error, info};
use simple_logger::SimpleLogger;
use std::fs::{canonicalize, File};
use std::io::{BufRead, BufReader, Write};
use std::path::{Path, PathBuf};
use std::process::{exit, Command, Stdio};

#[derive(Parser)]
<<<<<<< HEAD
#[command(dont_collapse_args_in_usage = true)]
struct Args {
    #[arg(long)]
    tempdir: Option<PathBuf>,
    input_file: PathBuf,
=======
#[command(version, author, about, dont_collapse_args_in_usage = true)]
struct Args {
    /// Temporary directory to use
    #[clap(long)]
    tempdir: Option<PathBuf>,

    /// Input file path
    input_file: PathBuf,

    /// Output file path
>>>>>>> 989d706b
    output_file: PathBuf,
}

fn main() {
    SimpleLogger::new().init().unwrap_or_default();
    let args = Args::parse();

    if args.output_file.exists() {
        error!("{:?} already exists", args.output_file);
        exit(1)
    }

    info!("Create temporary directory");
    let tempdir = args
        .tempdir
        .as_ref()
        .map_or_else(tempfile::tempdir, tempfile::tempdir_in)
        .unwrap_or_else(|err| {
            error!("Failed to create a temporary directory");
            exit(err.raw_os_error().unwrap_or(1))
        });

    info!("Create concat script");
    let mut concat_script_path = tempdir.path().to_owned();
    concat_script_path.push("concat.txt");
    let mut concat_script = File::create(&concat_script_path).unwrap_or_else(|err| {
        error!("Failed to create concat script: {}", err);
        exit(err.raw_os_error().unwrap_or(1))
    });
    writeln!(&concat_script, "ffconcat version 1.0").expect("Failed to write");
    let input_file = canonicalize(&args.input_file).unwrap_or_else(|err| {
        error!(
            "Failed to get the canonical path of {:?}: {}",
            args.input_file, err
        );
        exit(err.raw_os_error().unwrap_or(1))
    });

    info!("Detect silences");
    let mut ffmpeg = Command::new("ffmpeg")
        .arg("-i")
        .arg(&input_file)
        .args(["-af", "silencedetect=n=0.03:d=0.1"])
        .args(["-f", "null"])
        .arg("-")
        .stderr(Stdio::piped())
        .spawn()
        .unwrap_or_else(|err| {
            error!("Failed to spawn ffmpeg: {}", err);
            exit(err.raw_os_error().unwrap_or(1))
        });
    if let Some(output) = ffmpeg.stderr.take() {
        let output = BufReader::new(output);
        let mut silence_end = 0.0;
        for (uniq, line) in output.lines().map_while(Result::ok).enumerate() {
            eprintln!("{}", &line);
            if let Some(pos) = line.find("silence_start: ") {
                if let Some(silence_start) = line[pos..].split_whitespace().nth(1) {
                    if let Ok(silence_start) = silence_start.parse::<f32>() {
                        if (silence_start - silence_end).abs() > 0.01 {
                            debug!("keep {}-{}", silence_end, silence_start);
                            let mut piece = tempdir.path().to_owned();
                            piece.push(format!("piece-{uniq:08x}.mkv"));
                            writeln!(concat_script, "file {}", piece.to_string_lossy())
                                .expect("Failed to write");
                            slice(silence_end, silence_start - silence_end, &input_file, piece);
                        }
                    }
                }
            } else if let Some(pos) = line.find("silence_end: ") {
                if let Some(end) = line[pos..].split_whitespace().nth(1) {
                    if let Ok(end) = end.parse() {
                        silence_end = end;
                    }
                }
            }
        }
    }

    drop(concat_script); // Flush and close the script

    info!("Concatenate pieces");
    concatenate(concat_script_path, args.output_file);
}

fn slice<I, O>(timestamp: f32, duration: f32, input: I, output: O)
where
    I: AsRef<Path>,
    O: AsRef<Path>,
{
    let status = Command::new("ffmpeg")
        .args(["-ss", &timestamp.to_string()])
        .args(["-t", &duration.to_string()])
        .arg("-i")
        .arg(input.as_ref())
        .arg(output.as_ref())
        .status()
        .unwrap_or_else(|err| {
            error!("Failed to extract sub-video: {}", err);
            exit(err.raw_os_error().unwrap_or(1))
        });
    if !status.success() {
        error!("Failed to extract a piece");
        exit(status.code().unwrap_or(1))
    }
}

fn concatenate<I, O>(input: I, output: O)
where
    I: AsRef<Path>,
    O: AsRef<Path>,
{
    let status = Command::new("ffmpeg")
        .args(["-f", "concat", "-safe", "0"])
        .arg("-i")
        .arg(input.as_ref())
        .args(["-c", "copy"])
        .arg(output.as_ref())
        .status()
        .unwrap_or_else(|err| {
            error!("Failed to execute ffmpeg: {}", err);
            exit(err.raw_os_error().unwrap_or(1))
        });
    if !status.success() {
        error!("Failed to concatenate pieces");
        exit(status.code().unwrap_or(1))
    }
}<|MERGE_RESOLUTION|>--- conflicted
+++ resolved
@@ -7,24 +7,16 @@
 use std::process::{exit, Command, Stdio};
 
 #[derive(Parser)]
-<<<<<<< HEAD
-#[command(dont_collapse_args_in_usage = true)]
-struct Args {
-    #[arg(long)]
-    tempdir: Option<PathBuf>,
-    input_file: PathBuf,
-=======
 #[command(version, author, about, dont_collapse_args_in_usage = true)]
 struct Args {
     /// Temporary directory to use
-    #[clap(long)]
+    #[arg(long)]
     tempdir: Option<PathBuf>,
 
     /// Input file path
     input_file: PathBuf,
 
     /// Output file path
->>>>>>> 989d706b
     output_file: PathBuf,
 }
 
